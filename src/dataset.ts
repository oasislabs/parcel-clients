--- conflicted
+++ resolved
@@ -19,77 +19,7 @@
 
 type DatasetMetadata = JsonObject & { tags?: string[] };
 
-<<<<<<< HEAD
-export type DatasetUploadParams = {
-    /** The initial owner of the Dataset. Leave unset to default to you, the creator. */
-    owner?: IdentityId;
-
-    /**
-     * Dataset metadata. The well-known value `tags` should be an array of strings if
-     * you want to use it with the `dataset.metadata.tags` filter.
-     */
-    metadata?: DatasetMetadata;
-
-    /**
-     * The id of the app for which data is being uploaded. This is for convenience
-     * and is equivalent to uploading a dataset with tags that allow access to an
-     * app for the owner's currently granted consents.
-     */
-    forApp?: AppId;
-};
-
-export interface Dataset extends Model {
-    /** The unique ID of the Dataset. */
-    id: DatasetId;
-
-    /** The Identity that created the Dataset. */
-    creator: IdentityId;
-
-    /** The time at which this dataset was created. */
-    createdAt: Date;
-
-    /** The current owner of the Dataset. */
-    owner: IdentityId;
-
-    /**
-     * Dataset metadata. The well-known value `tags` must be an array of strings if
-     * you want to use it with the `dataset.metadata.tags` filter.
-     */
-    metadata: DatasetMetadata;
-
-    /**
-     * Downloads the private data
-     * @returns the decrypted data as a stream
-     */
-    download: () => Download;
-
-    /**
-     * Updates the dataset according to the provided `params`.
-     * @returns the updated `this`
-     * @throws `ParcelError`
-     */
-    update: (params: DatasetUpdateParams) => Promise<Dataset>;
-
-    /**
-     * Deletes the dataset.
-     * @throws `ParcelError`
-     */
-    delete: () => Promise<void>;
-
-    /**
-     * Gets the dataset's access history.
-     * @returns a page of access logs
-     * @throws `ParcelError`
-     */
-    history: (filter?: ListAccessLogsFilter) => Promise<Page<AccessLog>>;
-}
-
-const DATASETS_EP = '/datasets';
-
-export class DatasetImpl implements Dataset {
-=======
 export class Dataset implements Model {
->>>>>>> e023da59
     public id: DatasetId;
     public createdAt: Date;
     public creator: IdentityId;
@@ -165,19 +95,8 @@
         return new Upload(client, data, params);
     }
 
-<<<<<<< HEAD
-    public static download(client: HttpClient, id: DatasetId): Download {
-        return client.download(`${DatasetImpl.endpointForId(id)}/download`);
-    }
-
-    public static async history(client: HttpClient, id: DatasetId, filter?: ListAccessLogsFilter & PageParams): Promise<Page<AccessLog>> {
-        return await client.get<Page<AccessLog>>(`${DatasetImpl.endpointForId(id)}/history`, {
-            ...filter,
-        });
-=======
     export function download(client: HttpClient, id: DatasetId): Download {
         return client.download(endpointForId(id) + '/download');
->>>>>>> e023da59
     }
 
     export async function update(
@@ -190,36 +109,8 @@
             .then((podDataset) => new Dataset(client, podDataset));
     }
 
-<<<<<<< HEAD
-    public static async delete(client: HttpClient, id: DatasetId): Promise<void> {
-        return client.delete(DatasetImpl.endpointForId(id));
-    }
-
-    private static endpointForId(id: DatasetId): string {
-        return `/datasets/${id}`;
-    }
-
-    public download(): Download {
-        return DatasetImpl.download(this.client, this.id);
-    }
-
-    public async history(filter?: ListAccessLogsFilter & PageParams): Promise<Page<AccessLog>> {
-        return await this.client.get<Page<AccessLog>>(`${DatasetImpl.endpointForId(this.id)}/history`, {
-            ...filter,
-        });
-    }
-
-    public async update(parameters: DatasetUpdateParams): Promise<Dataset> {
-        Object.assign(this, await DatasetImpl.update(this.client, this.id, parameters));
-        return this;
-    }
-
-    public async delete(): Promise<void> {
-        return this.client.delete(DatasetImpl.endpointForId(this.id));
-=======
     export async function delete_(client: HttpClient, id: DatasetId): Promise<void> {
         return client.delete(endpointForId(id));
->>>>>>> e023da59
     }
 }
 
